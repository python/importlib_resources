import unittest
import os
<<<<<<< HEAD
import contextlib
import importlib
=======
>>>>>>> 81ddbef7

from .compat.py39 import warnings_helper

import importlib_resources as resources

from . import util

# Since the functional API forwards to Traversable, we only test
# filesystem resources here -- not zip files, namespace packages etc.
# We do test for two kinds of Anchor, though.


class StringAnchorMixin:
    anchor01 = 'data01'
    anchor02 = 'data02'


class ModuleAnchorMixin:
    @property
    def anchor01(self):
        return importlib.import_module('data01')

    @property
    def anchor02(self):
        return importlib.import_module('data02')


class FunctionalAPIBase(util.DiskSetup):
    def setUp(self):
        super().setUp()
        self.load_fixture('data02')

    def _gen_resourcetxt_path_parts(self):
        """Yield various names of a text file in anchor02, each in a subTest"""
        for path_parts in (
            ('subdirectory', 'subsubdir', 'resource.txt'),
            ('subdirectory/subsubdir/resource.txt',),
            ('subdirectory/subsubdir', 'resource.txt'),
        ):
            with self.subTest(path_parts=path_parts):
                yield path_parts

    def assertEndsWith(self, string, suffix):
        """Assert that `string` ends with `suffix`.

        Used to ignore an architecture-specific UTF-16 byte-order mark."""
        self.assertEqual(string[-len(suffix) :], suffix)

    def test_read_text(self):
        self.assertEqual(
            resources.read_text(self.anchor01, 'utf-8.file'),
            'Hello, UTF-8 world!\n',
        )
        self.assertEqual(
            resources.read_text(
                self.anchor02,
                'subdirectory',
                'subsubdir',
                'resource.txt',
                encoding='utf-8',
            ),
            'a resource',
        )
        for path_parts in self._gen_resourcetxt_path_parts():
            self.assertEqual(
                resources.read_text(
                    self.anchor02,
                    *path_parts,
                    encoding='utf-8',
                ),
                'a resource',
            )
        # Use generic OSError, since e.g. attempting to read a directory can
        # fail with PermissionError rather than IsADirectoryError
        with self.assertRaises(OSError):
            resources.read_text(self.anchor01)
        with self.assertRaises(OSError):
            resources.read_text(self.anchor01, 'no-such-file')
        with self.assertRaises(UnicodeDecodeError):
            resources.read_text(self.anchor01, 'utf-16.file')
        self.assertEqual(
            resources.read_text(
                self.anchor01,
                'binary.file',
                encoding='latin1',
            ),
            '\x00\x01\x02\x03',
        )
        self.assertEndsWith(  # ignore the BOM
            resources.read_text(
                self.anchor01,
                'utf-16.file',
                errors='backslashreplace',
            ),
            'Hello, UTF-16 world!\n'.encode('utf-16-le').decode(
                errors='backslashreplace',
            ),
        )

    def test_read_binary(self):
        self.assertEqual(
            resources.read_binary(self.anchor01, 'utf-8.file'),
            b'Hello, UTF-8 world!\n',
        )
        for path_parts in self._gen_resourcetxt_path_parts():
            self.assertEqual(
                resources.read_binary(self.anchor02, *path_parts),
                b'a resource',
            )

    def test_open_text(self):
        with resources.open_text(self.anchor01, 'utf-8.file') as f:
            self.assertEqual(f.read(), 'Hello, UTF-8 world!\n')
        for path_parts in self._gen_resourcetxt_path_parts():
            with resources.open_text(
                self.anchor02,
                *path_parts,
                encoding='utf-8',
            ) as f:
                self.assertEqual(f.read(), 'a resource')
        # Use generic OSError, since e.g. attempting to read a directory can
        # fail with PermissionError rather than IsADirectoryError
        with self.assertRaises(OSError):
            resources.open_text(self.anchor01)
        with self.assertRaises(OSError):
            resources.open_text(self.anchor01, 'no-such-file')
        with resources.open_text(self.anchor01, 'utf-16.file') as f:
            with self.assertRaises(UnicodeDecodeError):
                f.read()
        with resources.open_text(
            self.anchor01,
            'binary.file',
            encoding='latin1',
        ) as f:
            self.assertEqual(f.read(), '\x00\x01\x02\x03')
        with resources.open_text(
            self.anchor01,
            'utf-16.file',
            errors='backslashreplace',
        ) as f:
            self.assertEndsWith(  # ignore the BOM
                f.read(),
                'Hello, UTF-16 world!\n'.encode('utf-16-le').decode(
                    errors='backslashreplace',
                ),
            )

    def test_open_binary(self):
        with resources.open_binary(self.anchor01, 'utf-8.file') as f:
            self.assertEqual(f.read(), b'Hello, UTF-8 world!\n')
        for path_parts in self._gen_resourcetxt_path_parts():
            with resources.open_binary(
                self.anchor02,
                *path_parts,
            ) as f:
                self.assertEqual(f.read(), b'a resource')

    def test_path(self):
        with resources.path(self.anchor01, 'utf-8.file') as path:
            with open(str(path), encoding='utf-8') as f:
                self.assertEqual(f.read(), 'Hello, UTF-8 world!\n')
        with resources.path(self.anchor01) as path:
            with open(os.path.join(path, 'utf-8.file'), encoding='utf-8') as f:
                self.assertEqual(f.read(), 'Hello, UTF-8 world!\n')

    def test_is_resource(self):
        is_resource = resources.is_resource
        self.assertTrue(is_resource(self.anchor01, 'utf-8.file'))
        self.assertFalse(is_resource(self.anchor01, 'no_such_file'))
        self.assertFalse(is_resource(self.anchor01))
        self.assertFalse(is_resource(self.anchor01, 'subdirectory'))
        for path_parts in self._gen_resourcetxt_path_parts():
            self.assertTrue(is_resource(self.anchor02, *path_parts))

    def test_contents(self):
        with warnings_helper.check_warnings((".*contents.*", DeprecationWarning)):
            c = resources.contents(self.anchor01)
        self.assertGreaterEqual(
            set(c),
            {'utf-8.file', 'utf-16.file', 'binary.file', 'subdirectory'},
        )
        with self.assertRaises(OSError), warnings_helper.check_warnings((
            ".*contents.*",
            DeprecationWarning,
        )):
            list(resources.contents(self.anchor01, 'utf-8.file'))

        for path_parts in self._gen_resourcetxt_path_parts():
            with self.assertRaises(OSError), warnings_helper.check_warnings((
                ".*contents.*",
                DeprecationWarning,
            )):
                list(resources.contents(self.anchor01, *path_parts))
        with warnings_helper.check_warnings((".*contents.*", DeprecationWarning)):
            c = resources.contents(self.anchor01, 'subdirectory')
        self.assertGreaterEqual(
            set(c),
            {'binary.file'},
        )

    @warnings_helper.ignore_warnings(category=DeprecationWarning)
    def test_common_errors(self):
        for func in (
            resources.read_text,
            resources.read_binary,
            resources.open_text,
            resources.open_binary,
            resources.path,
            resources.is_resource,
            resources.contents,
        ):
            with self.subTest(func=func):
                # Rejecting None anchor
                with self.assertRaises(TypeError):
                    func(None)
                # Rejecting invalid anchor type
                with self.assertRaises((TypeError, AttributeError)):
                    func(1234)
                # Unknown module
                with self.assertRaises(ModuleNotFoundError):
                    func('$missing module$')

    def test_text_errors(self):
        for func in (
            resources.read_text,
            resources.open_text,
        ):
            with self.subTest(func=func):
                # Multiple path arguments need explicit encoding argument.
                with self.assertRaises(TypeError):
                    func(
                        self.anchor02,
                        'subdirectory',
                        'subsubdir',
                        'resource.txt',
                    )


class FunctionalAPITest_StringAnchor(
    StringAnchorMixin,
    FunctionalAPIBase,
    unittest.TestCase,
):
    pass


class FunctionalAPITest_ModuleAnchor(
    ModuleAnchorMixin,
    FunctionalAPIBase,
    unittest.TestCase,
):
    pass<|MERGE_RESOLUTION|>--- conflicted
+++ resolved
@@ -1,10 +1,6 @@
 import unittest
 import os
-<<<<<<< HEAD
-import contextlib
 import importlib
-=======
->>>>>>> 81ddbef7
 
 from .compat.py39 import warnings_helper
 
