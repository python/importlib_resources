import abc
import importlib
import io
import sys
import types
import unittest
from pathlib import Path, PurePath

from . import data01
from . import zipdata01
from ..abc import ResourceReader
from ._compat import import_helper


try:
    from importlib.machinery import ModuleSpec
except ImportError:
    ModuleSpec = None  # type: ignore


def create_package(file, path, is_package=True, contents=()):
    class Reader(ResourceReader):
        def get_resource_reader(self, package):
            return self

        def open_resource(self, path):
            self._path = path
            if isinstance(file, Exception):
                raise file
            else:
                return file

        def resource_path(self, path_):
            self._path = path_
            if isinstance(path, Exception):
                raise path
            else:
                return path

        def is_resource(self, path_):
            self._path = path_
            if isinstance(path, Exception):
                raise path
            for entry in contents:
                parts = entry.split('/')
                if len(parts) == 1 and parts[0] == path_:
                    return True
            return False

        def contents(self):
            if isinstance(path, Exception):
                raise path
            yield from contents

    name = 'testingpackage'
    module = types.ModuleType(name)
<<<<<<< HEAD
    if ModuleSpec is None:
        # Python 2.
        module.__name__ = name
        module.__file__ = 'does-not-exist'
        if is_package:
            module.__path__ = []
    else:
        # Python 3.
        loader = Reader()
        spec = ModuleSpec(name, loader, origin='does-not-exist', is_package=is_package)
        module.__spec__ = spec
        module.__loader__ = loader
=======
    loader = Reader()
    spec = ModuleSpec(
        name, loader,
        origin='does-not-exist',
        is_package=is_package)
    module.__spec__ = spec
    module.__loader__ = loader
>>>>>>> e49f2985
    return module


class CommonTests(metaclass=abc.ABCMeta):
    @abc.abstractmethod
    def execute(self, package, path):
        raise NotImplementedError

    def test_package_name(self):
        # Passing in the package name should succeed.
        self.execute(data01.__name__, 'utf-8.file')

    def test_package_object(self):
        # Passing in the package itself should succeed.
        self.execute(data01, 'utf-8.file')

    def test_string_path(self):
        # Passing in a string for the path should succeed.
        path = 'utf-8.file'
        self.execute(data01, path)

    def test_pathlib_path(self):
        # Passing in a pathlib.PurePath object for the path should succeed.
        path = PurePath('utf-8.file')
        self.execute(data01, path)

    def test_absolute_path(self):
        # An absolute path is a ValueError.
        path = Path(__file__)
        full_path = path.parent / 'utf-8.file'
        with self.assertRaises(ValueError):
            self.execute(data01, full_path)

    def test_relative_path(self):
        # A reative path is a ValueError.
        with self.assertRaises(ValueError):
            self.execute(data01, '../data01/utf-8.file')

    def test_importing_module_as_side_effect(self):
        # The anchor package can already be imported.
        del sys.modules[data01.__name__]
        self.execute(data01.__name__, 'utf-8.file')

    def test_non_package_by_name(self):
        # The anchor package cannot be a module.
        with self.assertRaises(TypeError):
            self.execute(__name__, 'utf-8.file')

    def test_non_package_by_package(self):
        # The anchor package cannot be a module.
        with self.assertRaises(TypeError):
            module = sys.modules['importlib_resources.tests.util']
            self.execute(module, 'utf-8.file')

    def test_resource_opener(self):
        bytes_data = io.BytesIO(b'Hello, world!')
        package = create_package(file=bytes_data, path=FileNotFoundError())
        self.execute(package, 'utf-8.file')
        self.assertEqual(package.__loader__._path, 'utf-8.file')

    def test_resource_path(self):
        bytes_data = io.BytesIO(b'Hello, world!')
        path = __file__
        package = create_package(file=bytes_data, path=path)
        self.execute(package, 'utf-8.file')
        self.assertEqual(package.__loader__._path, 'utf-8.file')

    def test_useless_loader(self):
        package = create_package(file=FileNotFoundError(), path=FileNotFoundError())
        with self.assertRaises(FileNotFoundError):
            self.execute(package, 'utf-8.file')


class ZipSetupBase:
    ZIP_MODULE = None

    @classmethod
    def setUpClass(cls):
        data_path = Path(cls.ZIP_MODULE.__file__)
        data_dir = data_path.parent
        cls._zip_path = str(data_dir / 'ziptestdata.zip')
        sys.path.append(cls._zip_path)
        cls.data = importlib.import_module('ziptestdata')

    @classmethod
    def tearDownClass(cls):
        try:
            sys.path.remove(cls._zip_path)
        except ValueError:
            pass

        try:
            del sys.path_importer_cache[cls._zip_path]
            del sys.modules[cls.data.__name__]
        except KeyError:
            pass

        try:
            del cls.data
            del cls._zip_path
        except AttributeError:
            pass

    def setUp(self):
        modules = import_helper.modules_setup()
        self.addCleanup(import_helper.modules_cleanup, *modules)


class ZipSetup(ZipSetupBase):
    ZIP_MODULE = zipdata01  # type: ignore<|MERGE_RESOLUTION|>--- conflicted
+++ resolved
@@ -3,7 +3,6 @@
 import io
 import sys
 import types
-import unittest
 from pathlib import Path, PurePath
 
 from . import data01
@@ -54,28 +53,10 @@
 
     name = 'testingpackage'
     module = types.ModuleType(name)
-<<<<<<< HEAD
-    if ModuleSpec is None:
-        # Python 2.
-        module.__name__ = name
-        module.__file__ = 'does-not-exist'
-        if is_package:
-            module.__path__ = []
-    else:
-        # Python 3.
-        loader = Reader()
-        spec = ModuleSpec(name, loader, origin='does-not-exist', is_package=is_package)
-        module.__spec__ = spec
-        module.__loader__ = loader
-=======
     loader = Reader()
-    spec = ModuleSpec(
-        name, loader,
-        origin='does-not-exist',
-        is_package=is_package)
+    spec = ModuleSpec(name, loader, origin='does-not-exist', is_package=is_package)
     module.__spec__ = spec
     module.__loader__ = loader
->>>>>>> e49f2985
     return module
 
 
