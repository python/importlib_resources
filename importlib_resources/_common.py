import os
import pathlib
import tempfile
import functools
import contextlib
import types
import importlib

from typing import Union, Optional
from .abc import ResourceReader, Traversable

from ._compat import wrap_spec

Package = Union[types.ModuleType, str]


def files(package: Package) -> Traversable:
    """
    Get a Traversable resource from a package
    """
    return from_package(get_package(package))


def get_resource_reader(package: types.ModuleType) -> Optional[ResourceReader]:
    """
    Return the package's loader if it's a ResourceReader.
    """
    # We can't use
    # a issubclass() check here because apparently abc.'s __subclasscheck__()
    # hook wants to create a weak reference to the object, but
    # zipimport.zipimporter does not support weak references, resulting in a
    # TypeError.  That seems terrible.
    spec = package.__spec__
    reader = getattr(spec.loader, 'get_resource_reader', None)  # type: ignore
    if reader is None:
        return None
    return reader(spec.name)  # type: ignore


<<<<<<< HEAD
@functools.singledispatch
def resolve(cand: Package):
    return cand


@resolve.register
def _(cand: str):
    return importlib.import_module(cand)
=======
def resolve(cand: Package) -> types.ModuleType:
    return cand if isinstance(cand, types.ModuleType) else importlib.import_module(cand)
>>>>>>> de976a0d


def get_package(package: Package) -> types.ModuleType:
    """Take a package name or module object and return the module.

    Raise an exception if the resolved module is not a package.
    """
    resolved = resolve(package)
    if wrap_spec(resolved).submodule_search_locations is None:
        raise TypeError(f'{package!r} is not a package')
    return resolved


def from_package(package):
    """
    Return a Traversable object for the given package.

    """
    spec = wrap_spec(package)
    reader = spec.loader.get_resource_reader(spec.name)
    return reader.files()


@contextlib.contextmanager
def _tempfile(
    reader,
    suffix='',
    # gh-93353: Keep a reference to call os.remove() in late Python
    # finalization.
    *,
    _os_remove=os.remove,
):
    # Not using tempfile.NamedTemporaryFile as it leads to deeper 'try'
    # blocks due to the need to close the temporary file to work on Windows
    # properly.
    fd, raw_path = tempfile.mkstemp(suffix=suffix)
    try:
        try:
            os.write(fd, reader())
        finally:
            os.close(fd)
        del reader
        yield pathlib.Path(raw_path)
    finally:
        try:
            _os_remove(raw_path)
        except FileNotFoundError:
            pass


def _temp_file(path):
    return _tempfile(path.read_bytes, suffix=path.name)


def _is_present_dir(path: Traversable) -> bool:
    """
    Some Traversables implement ``is_dir()`` to raise an
    exception (i.e. ``FileNotFoundError``) when the
    directory doesn't exist. This function wraps that call
    to always return a boolean and only return True
    if there's a dir and it exists.
    """
    with contextlib.suppress(FileNotFoundError):
        return path.is_dir()
    return False


@functools.singledispatch
def as_file(path):
    """
    Given a Traversable object, return that object as a
    path on the local file system in a context manager.
    """
    return _temp_dir(path) if _is_present_dir(path) else _temp_file(path)


@as_file.register(pathlib.Path)
@contextlib.contextmanager
def _(path):
    """
    Degenerate behavior for pathlib.Path objects.
    """
    yield path


@contextlib.contextmanager
def _temp_path(dir: tempfile.TemporaryDirectory):
    """
    Wrap tempfile.TemporyDirectory to return a pathlib object.
    """
    with dir as result:
        yield pathlib.Path(result)


@contextlib.contextmanager
def _temp_dir(path):
    """
    Given a traversable dir, recursively replicate the whole tree
    to the file system in a context manager.
    """
    assert path.is_dir()
    with _temp_path(tempfile.TemporaryDirectory()) as temp_dir:
        yield _write_contents(temp_dir, path)


def _write_contents(target, source):
    child = target.joinpath(source.name)
    if source.is_dir():
        child.mkdir()
        for item in source.iterdir():
            _write_contents(child, item)
    else:
        child.open('wb').write(source.read_bytes())
    return child<|MERGE_RESOLUTION|>--- conflicted
+++ resolved
@@ -37,7 +37,6 @@
     return reader(spec.name)  # type: ignore
 
 
-<<<<<<< HEAD
 @functools.singledispatch
 def resolve(cand: Package):
     return cand
@@ -46,10 +45,6 @@
 @resolve.register
 def _(cand: str):
     return importlib.import_module(cand)
-=======
-def resolve(cand: Package) -> types.ModuleType:
-    return cand if isinstance(cand, types.ModuleType) else importlib.import_module(cand)
->>>>>>> de976a0d
 
 
 def get_package(package: Package) -> types.ModuleType:
