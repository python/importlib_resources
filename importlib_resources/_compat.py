--- conflicted
+++ resolved
@@ -39,11 +39,7 @@
         return self.spec.origin
 
     def get_resource_reader(self, name):
-<<<<<<< HEAD
-        from . import readers
-=======
         from . import readers, _adapters
->>>>>>> 225f5b7c
 
         def _zip_reader(spec):
             with suppress(AttributeError):
