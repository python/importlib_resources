from __future__ import absolute_import

import abc

from ._compat import ABC, FileNotFoundError

# We use mypy's comment syntax here since this file must be compatible with
# both Python 2 and 3.
try:
    from typing import BinaryIO, Iterable, Text                   # noqa: F401
except ImportError:
    # Python 2
    pass


class ResourceReader(ABC):
    """Abstract base class for loaders to provide resource reading support."""

    @abc.abstractmethod
    def open_resource(self, resource):
        # type: (Text) -> BinaryIO
        """Return an opened, file-like object for binary reading.

        The 'resource' argument is expected to represent only a file name.
        If the resource cannot be found, FileNotFoundError is raised.
        """
        # This deliberately raises FileNotFoundError instead of
        # NotImplementedError so that if this method is accidentally called,
        # it'll still do the right thing.
        raise FileNotFoundError

    @abc.abstractmethod
    def resource_path(self, resource):
        # type: (Text) -> Text
        """Return the file system path to the specified resource.

        The 'resource' argument is expected to represent only a file name.
        If the resource does not exist on the file system, raise
        FileNotFoundError.
        """
        # This deliberately raises FileNotFoundError instead of
        # NotImplementedError so that if this method is accidentally called,
        # it'll still do the right thing.
        raise FileNotFoundError

    @abc.abstractmethod
    def is_resource(self, path):
        # type: (Text) -> bool
        """Return True if the named 'path' is a resource.

        Files are resources, directories are not.
        """
        raise FileNotFoundError

    @abc.abstractmethod
    def contents(self):
        # type: () -> Iterable[str]
        """Return an iterable of entries in `package`."""
        raise FileNotFoundError


<<<<<<< HEAD
class TraversableResources(ResourceReader):
    @abstractmethod
    def files(self):
        """Return a Traversable object for the loaded package."""

    def open_resource(self, resource):
        return self.files().joinpath(resource).open('rb')

    def resource_path(self, resource):
        raise FileNotFoundError(resource)

    def is_resource(self, path):
        return self.files().joinpath(path).isfile()

    def contents(self):
        return (item.name for item in self.files().iterdir())
=======
class Traversable(ABC):
    """
    An object with a subset of pathlib.Path methods suitable for
    traversing directories and opening files.
    """

    @abc.abstractmethod
    def iterdir(self):
        """
        Yield Traversable objects in self
        """

    @abc.abstractmethod
    def read_bytes(self):
        """
        Read contents of self as bytes
        """

    @abc.abstractmethod
    def read_text(self, encoding=None):
        """
        Read contents of self as bytes
        """

    @abc.abstractmethod
    def is_dir(self):
        """
        Return True if self is a dir
        """

    @abc.abstractmethod
    def is_file(self):
        """
        Return True if self is a file
        """

    @abc.abstractmethod
    def joinpath(self, child):
        """
        Return Traversable child in self
        """

    @abc.abstractmethod
    def __truediv__(self, child):
        """
        Return Traversable child in self
        """

    @abc.abstractmethod
    def open(self, mode='r', *args, **kwargs):
        """
        mode may be 'r' or 'rb' to open as text or binary. Return a handle
        suitable for reading (same as pathlib.Path.open).

        When opening as text, accepts encoding parameters such as those
        accepted by io.TextIOWrapper.
        """
>>>>>>> bd535270
<|MERGE_RESOLUTION|>--- conflicted
+++ resolved
@@ -59,24 +59,6 @@
         raise FileNotFoundError
 
 
-<<<<<<< HEAD
-class TraversableResources(ResourceReader):
-    @abstractmethod
-    def files(self):
-        """Return a Traversable object for the loaded package."""
-
-    def open_resource(self, resource):
-        return self.files().joinpath(resource).open('rb')
-
-    def resource_path(self, resource):
-        raise FileNotFoundError(resource)
-
-    def is_resource(self, path):
-        return self.files().joinpath(path).isfile()
-
-    def contents(self):
-        return (item.name for item in self.files().iterdir())
-=======
 class Traversable(ABC):
     """
     An object with a subset of pathlib.Path methods suitable for
@@ -134,4 +116,21 @@
         When opening as text, accepts encoding parameters such as those
         accepted by io.TextIOWrapper.
         """
->>>>>>> bd535270
+
+
+class TraversableResources(ResourceReader):
+    @abc.abstractmethod
+    def files(self):
+        """Return a Traversable object for the loaded package."""
+
+    def open_resource(self, resource):
+        return self.files().joinpath(resource).open('rb')
+
+    def resource_path(self, resource):
+        raise FileNotFoundError(resource)
+
+    def is_resource(self, path):
+        return self.files().joinpath(path).isfile()
+
+    def contents(self):
+        return (item.name for item in self.files().iterdir())