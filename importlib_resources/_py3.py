import os
import sys
import io

from . import _common
from contextlib import suppress
from importlib.abc import ResourceLoader
from io import BytesIO, TextIOWrapper
from pathlib import Path
from types import ModuleType
from typing import Iterable, Iterator, Optional, Set, Union   # noqa: F401
from typing import cast
from typing.io import BinaryIO, TextIO
from collections.abc import Sequence
from ._compat import singledispatch

if False:  # TYPE_CHECKING
    from typing import ContextManager

Package = Union[ModuleType, str]
if sys.version_info >= (3, 6):
    Resource = Union[str, os.PathLike]              # pragma: <=35
else:
    Resource = str                                  # pragma: >=36


def open_binary(package: Package, resource: Resource) -> BinaryIO:
    """Return a file-like object opened for binary reading of the resource."""
    resource = _common.normalize_path(resource)
    package = _common.get_package(package)
    reader = _common.get_resource_reader(package)
    if reader is not None:
        return reader.open_resource(resource)
    # Using pathlib doesn't work well here due to the lack of 'strict'
    # argument for pathlib.Path.resolve() prior to Python 3.6.
    spec = package.__spec__
    if package.__spec__.submodule_search_locations is not None:
        paths = package.__spec__.submodule_search_locations
    elif package.__spec__.origin is not None:
        paths = [os.path.dirname(os.path.abspath(package.__spec__.origin))]

    for package_path in paths:
        full_path = os.path.join(package_path, resource)
        try:
            return open(full_path, mode='rb')
        except OSError:
            # Just assume the loader is a resource loader; all the relevant
            # importlib.machinery loaders are and an AttributeError for
            # get_data() will make it clear what is needed from the loader.
            loader = cast(ResourceLoader, package.__spec__.loader)
            data = None
            if hasattr(package.__spec__.loader, 'get_data'):
                with suppress(OSError):
                    data = loader.get_data(full_path)
            if data is not None:
                return BytesIO(data)

    raise FileNotFoundError('{!r} resource not found in {!r}'.format(
        resource, package.__spec__.name))


def open_text(package: Package,
              resource: Resource,
              encoding: str = 'utf-8',
              errors: str = 'strict') -> TextIO:
    """Return a file-like object opened for text reading of the resource."""
    return TextIOWrapper(
        open_binary(package, resource), encoding=encoding, errors=errors)


def read_binary(package: Package, resource: Resource) -> bytes:
    """Return the binary contents of the resource."""
    with open_binary(package, resource) as fp:
        return fp.read()


def read_text(package: Package,
              resource: Resource,
              encoding: str = 'utf-8',
              errors: str = 'strict') -> str:
    """Return the decoded string of the resource.

    The decoding-related arguments have the same semantics as those of
    bytes.decode().
    """
    with open_text(package, resource, encoding, errors) as fp:
        return fp.read()


def path(
        package: Package, resource: Resource,
        ) -> 'ContextManager[Path]':
    """A context manager providing a file path object to the resource.

    If the resource does not already exist on its own on the file system,
    a temporary file will be created. If the file was created, the file
    will be deleted upon exiting the context manager (no exception is
    raised if the file was deleted prior to the context manager
    exiting).
    """
    reader = _common.get_resource_reader(_common.get_package(package))
    return (
        _path_from_reader(reader, _common.normalize_path(resource))
        if reader else
        _common.as_file(
            _common.files(package).joinpath(_common.normalize_path(resource)))
        )


def _path_from_reader(reader, resource):
    return _path_from_resource_path(reader, resource) or \
        _path_from_open_resource(reader, resource)


def _path_from_resource_path(reader, resource):
    with suppress(FileNotFoundError):
        return Path(reader.resource_path(resource))


def _path_from_open_resource(reader, resource):
    saved = io.BytesIO(reader.open_resource(resource).read())
    return _common._tempfile(saved.read, suffix=resource)


def is_resource(package: Package, name: str) -> bool:
    """True if `name` is a resource inside `package`.

    Directories are *not* resources.
    """
    package = _common.get_package(package)
    _common.normalize_path(name)
    reader = _common.get_resource_reader(package)
    if reader is not None:
        return reader.is_resource(name)
    package_contents = set(contents(package))
    if name not in package_contents:
        return False
    return (_common.from_package(package) / name).is_file()


def contents(package: Package) -> Iterable[str]:
    """Return an iterable of entries in `package`.

    Note that not all entries are resources.  Specifically, directories are
    not considered resources.  Use `is_resource()` on each entry returned here
    to check if it is a resource or not.
    """
    package = _common.get_package(package)
    reader = _common.get_resource_reader(package)
    if reader is not None:
<<<<<<< HEAD
        return reader.contents()
    transversable = _common.from_package(package)
    if transversable.is_dir():
        return list(item.name for item in transversable.iterdir())
    return []
=======
        return _ensure_sequence(reader.contents())
    # Is the package a namespace package?  By definition, namespace packages
    # cannot have resources.
    namespace = (
        package.__spec__.origin is None or
        package.__spec__.origin == 'namespace'
        )
    if namespace or not package.__spec__.has_location:
        return ()
    return list(item.name for item in _common.from_package(package).iterdir())


@singledispatch
def _ensure_sequence(iterable):
    return list(iterable)


@_ensure_sequence.register(Sequence)
def _(iterable):
    return iterable
>>>>>>> 7fa374e5
<|MERGE_RESOLUTION|>--- conflicted
+++ resolved
@@ -148,23 +148,11 @@
     package = _common.get_package(package)
     reader = _common.get_resource_reader(package)
     if reader is not None:
-<<<<<<< HEAD
-        return reader.contents()
+        return _ensure_sequence(reader.contents())
     transversable = _common.from_package(package)
     if transversable.is_dir():
         return list(item.name for item in transversable.iterdir())
     return []
-=======
-        return _ensure_sequence(reader.contents())
-    # Is the package a namespace package?  By definition, namespace packages
-    # cannot have resources.
-    namespace = (
-        package.__spec__.origin is None or
-        package.__spec__.origin == 'namespace'
-        )
-    if namespace or not package.__spec__.has_location:
-        return ()
-    return list(item.name for item in _common.from_package(package).iterdir())
 
 
 @singledispatch
@@ -174,5 +162,4 @@
 
 @_ensure_sequence.register(Sequence)
 def _(iterable):
-    return iterable
->>>>>>> 7fa374e5
+    return iterable