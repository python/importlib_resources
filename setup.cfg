[metadata]
<<<<<<< HEAD
license_files =
	LICENSE
name = importlib_resources
author = Barry Warsaw
author_email = barry@python.org
description = Read resources from Python packages
long_description = file: README.rst
url = https://github.com/python/importlib_resources
license = Apache2
=======
name = skeleton
author = Jason R. Coombs
author_email = jaraco@jaraco.com
description = skeleton
long_description = file:README.rst
url = https://github.com/jaraco/skeleton
>>>>>>> 498b965a
classifiers =
    Development Status :: 5 - Production/Stable
    Intended Audience :: Developers
    License :: OSI Approved :: Apache Software License
    Programming Language :: Python :: 3
    Programming Language :: Python :: 3 :: Only
project_urls =
    Documentation = https://importlib-resources.readthedocs.io/

[options]
packages = find_namespace:
include_package_data = true
python_requires = >=3.6
install_requires =
    zipp >= 3.1.0; python_version < '3.10'

[options.packages.find]
exclude =
	build*
	dist*
	docs*
	tests*

[options.extras_require]
testing =
	# upstream
	pytest >= 4.6
	pytest-checkdocs >= 2.4
	pytest-flake8
	pytest-black >= 0.3.7; \
		# workaround for jaraco/skeleton#22
		python_implementation != "PyPy"
	pytest-cov
	pytest-mypy; \
		# workaround for jaraco/skeleton#22
		python_implementation != "PyPy"
	pytest-enabler >= 1.0.1

	# local

docs =
	# upstream
	sphinx
	jaraco.packaging >= 8.2
	rst.linker >= 1.9

	# local<|MERGE_RESOLUTION|>--- conflicted
+++ resolved
@@ -1,22 +1,10 @@
 [metadata]
-<<<<<<< HEAD
-license_files =
-	LICENSE
 name = importlib_resources
 author = Barry Warsaw
 author_email = barry@python.org
 description = Read resources from Python packages
 long_description = file: README.rst
 url = https://github.com/python/importlib_resources
-license = Apache2
-=======
-name = skeleton
-author = Jason R. Coombs
-author_email = jaraco@jaraco.com
-description = skeleton
-long_description = file:README.rst
-url = https://github.com/jaraco/skeleton
->>>>>>> 498b965a
 classifiers =
     Development Status :: 5 - Production/Stable
     Intended Audience :: Developers
