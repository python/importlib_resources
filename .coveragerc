--- conflicted
+++ resolved
@@ -2,13 +2,10 @@
 omit =
 	# leading `*/` for pytest-dev/pytest-cov#456
 	*/.tox/*
-<<<<<<< HEAD
+	*/pep517-build-env-*
 	*/_itertools.py
 	*/_legacy.py
 	*/simple.py
-=======
-	*/pep517-build-env-*
->>>>>>> 6dcd157a
 
 [report]
 show_missing = True