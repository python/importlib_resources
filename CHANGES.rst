--- conflicted
+++ resolved
@@ -1,4 +1,9 @@
-<<<<<<< HEAD
+v5.0.7
+======
+
+* bpo-45419: Correct ``DegenerateFiles.Path`` ``.name``
+  and ``.open()`` interfaces to match ``Traversable``.
+
 v5.2.2
 ======
 
@@ -16,13 +21,6 @@
   is now supported entirely by the ``.files()`` API with
   a compatibility shim supplied for resource loaders without
   that functionality.
-=======
-v5.0.7
-======
-
-* bpo-45419: Correct ``DegenerateFiles.Path`` ``.name``
-  and ``.open()`` interfaces to match ``Traversable``.
->>>>>>> 690b5d68
 
 v5.0.6
 ======
