--- conflicted
+++ resolved
@@ -1,11 +1,3 @@
-<<<<<<< HEAD
-v5.1.0
-======
-
-* Added ``simple`` module implementing adapters from
-  a low-level resource reader interface to a
-  ``TraversableResources`` interface. Closes #90.
-=======
 v5.0.2
 ======
 
@@ -15,7 +7,13 @@
   backport compatibility module was masking this fallback
   behavior only to discover the defect when applying changes to
   CPython.
->>>>>>> 225f5b7c
+
+v5.1.0
+======
+
+* Added ``simple`` module implementing adapters from
+  a low-level resource reader interface to a
+  ``TraversableResources`` interface. Closes #90.
 
 v5.0.1
 ======
