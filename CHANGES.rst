<<<<<<< HEAD
v5.9.0
======

* #228: ``as_file`` now also supports a ``Traversable``
  representing a directory and (when needed) renders the
  full tree to a temporary directory.
=======
v5.8.1
======

* #253: In ``MultiplexedPath``, restore expectation that
  a compound path with a non-existent directory does not
  raise an exception.
>>>>>>> b8da8446

v5.8.0
======

* #250: Now ``Traversable.joinpath`` provides a concrete
  implementation, replacing the implementation in ``.simple``
  and converging with the behavior in ``MultiplexedPath``.

v5.7.1
======

* #249: In ``simple.ResourceContainer.joinpath``, honor
  names split by ``posixpath.sep``.

v5.7.0
======

* #248: ``abc.Traversable.joinpath`` now allows for multiple
  arguments and specifies that ``posixpath.sep`` is allowed
  in any argument to accept multiple arguments, matching the
  behavior found in ``zipfile.Path`` and ``pathlib.Path``.

  ``simple.ResourceContainer`` now honors this behavior.

v5.6.0
======

* #244: Add type declarations in ABCs.

v5.5.0
======

* Require Python 3.7 or later.
* #243: Fix error when no ``__pycache__`` directories exist
  when testing ``update-zips``.

v5.4.0
======

* #80: Test suite now relies entirely on the traversable
  API.

v5.3.0
======

* #80: Now raise a ``DeprecationWarning`` for all legacy
  functions. Instead, users should rely on the ``files()``
  API introduced in importlib_resources 1.3. See
  `Migrating from Legacy <https://importlib-resources.readthedocs.io/en/latest/using.html#migrating-from-legacy>`_
  for guidance on avoiding the deprecated functions.

v5.2.3
======

* Updated readme to reflect current behavior and show
  which versions correspond to which behavior in CPython.

v5.0.7
======

* bpo-45419: Correct ``DegenerateFiles.Path`` ``.name``
  and ``.open()`` interfaces to match ``Traversable``.

v5.2.2
======

* #234: Fix refleak in ``as_file`` caught by CPython tests.

v5.2.1
======

* bpo-38291: Avoid DeprecationWarning on ``typing.io``.

v5.2.0
======

* #80 via #221: Legacy API (``path``, ``contents``, ...)
  is now supported entirely by the ``.files()`` API with
  a compatibility shim supplied for resource loaders without
  that functionality.

v5.0.6
======

* bpo-38693: Prefer f-strings to ``.format`` calls.

v5.1.4
======

* #225: Require
  `zipp 3.1.0 <https://zipp.readthedocs.io/en/latest/history.html#v3-1-0>`_
  or later on Python prior to 3.10 to incorporate those fixes.

v5.0.5
======

* #216: Make MultiplexedPath.name a property per the
  spec.

v5.1.3
======

* Refresh packaging and improve tests.
* #216: Make MultiplexedPath.name a property per the
  spec.

v5.1.2
======

* Re-release with changes from 5.0.4.

v5.0.4
======

* Fixed non-hermetic test in test_reader, revealed by
  GH-24670.

v5.1.1
======

* Re-release with changes from 5.0.3.

v5.0.3
======

* Simplified DegenerateFiles.Path.

v5.0.2
======

* #214: Added ``_adapters`` module to ensure that degenerate
  ``files`` behavior can be made available for legacy loaders
  whose resource readers don't implement it. Fixes issue where
  backport compatibility module was masking this fallback
  behavior only to discover the defect when applying changes to
  CPython.

v5.1.0
======

* Added ``simple`` module implementing adapters from
  a low-level resource reader interface to a
  ``TraversableResources`` interface. Closes #90.

v5.0.1
======

* Remove pyinstaller hook for hidden 'trees' module.

v5.0.0
======

* Removed ``importlib_resources.trees``, deprecated since 1.3.0.

v4.1.1
======

* Fixed badges in README.

v4.1.0
======

* #209: Adopt
  `jaraco/skeleton <https://github.com/jaraco/skeleton>`_.

* Cleaned up some straggling Python 2 compatibility code.

* Refreshed test zip files without .pyc and .pyo files.

v4.0.0
======

* #108: Drop support for Python 2.7. Now requires Python 3.6+.

v3.3.1
======

* Minor cleanup.

v3.3.0
======

* #107: Drop support for Python 3.5. Now requires Python 2.7 or 3.6+.

v3.2.1
======

* #200: Minor fixes and improved tests for namespace package support.

v3.2.0
======

* #68: Resources in PEP 420 Namespace packages are now supported.

v3.1.1
======

* bpo-41490: ``contents`` is now also more aggressive about
  consuming any iterator from the ``Reader``.

v3.1.0
======

* #110 and bpo-41490: ``path`` method is more aggressive about
  releasing handles to zipfile objects early, enabling use-cases
  like ``certifi`` to leave the context open but delete the underlying
  zip file.

v3.0.0
======

* Package no longer exposes ``importlib_resources.__version__``.
  Users that wish to inspect the version of ``importlib_resources``
  should instead invoke ``.version('importlib_resources')`` from
  ``importlib-metadata`` (
  `stdlib <https://docs.python.org/3/library/importlib.metadata.html>`_
  or `backport <https://pypi.org/project/importlib-metadata>`_)
  directly. This change eliminates the dependency on
  ``importlib_metadata``. Closes #100.
* Package now always includes its data. Closes #93.
* Declare hidden imports for PyInstaller. Closes #101.

v2.0.1
======

* Select pathlib and contextlib imports based on Python version
  and avoid pulling in deprecated
  [pathlib](https://pypi.org/project/pathlib). Closes #97.

v2.0.0
======

* Loaders are no longer expected to implement the
  ``abc.TraversableResources`` interface, but are instead
  expected to return ``TraversableResources`` from their
  ``get_resource_reader`` method.

v1.5.0
======

* Traversable is now a Protocol instead of an Abstract Base
  Class (Python 2.7 and Python 3.8+).

* Traversable objects now require a ``.name`` property.

v1.4.0
======

* #79: Temporary files created will now reflect the filename of
  their origin.

v1.3.1
======

* For improved compatibility, ``importlib_resources.trees`` is
  now imported implicitly. Closes #88.

v1.3.0
======

* Add extensibility support for non-standard loaders to supply
  ``Traversable`` resources. Introduces a new abstract base
  class ``abc.TraversableResources`` that supersedes (but
  implements for compatibility) ``abc.ResourceReader``. Any
  loader that implements (implicitly or explicitly) the
  ``TraversableResources.files`` method will be capable of
  supplying resources with subdirectory support. Closes #77.
* Preferred way to access ``as_file`` is now from top-level module.
  ``importlib_resources.trees.as_file`` is deprecated and discouraged.
  Closes #86.
* Moved ``Traversable`` abc to ``abc`` module. Closes #87.

v1.2.0
======

* Traversable now requires an ``open`` method. Closes #81.
* Fixed error on ``Python 3.5.{0,3}``. Closes #83.
* Updated packaging to resolve version from package metadata.
  Closes #82.

v1.1.0
======

* Add support for retrieving resources from subdirectories of packages
  through the new ``files()`` function, which returns a ``Traversable``
  object with ``joinpath`` and ``read_*`` interfaces matching those
  of ``pathlib.Path`` objects. This new function supersedes all of the
  previous functionality as it provides a more general-purpose access
  to a package's resources.

  With this function, subdirectories are supported (Closes #58).

  The
  documentation has been updated to reflect that this function is now
  the preferred interface for loading package resources. It does not,
  however, support resources from arbitrary loaders. It currently only
  supports resources from file system path and zipfile packages (a
  consequence of the ResourceReader interface only operating on
  Python packages).

1.0.2
=====

* Fix ``setup_requires`` and ``install_requires`` metadata in ``setup.cfg``.
  Given by Anthony Sottile.

1.0.1
=====

* Update Trove classifiers.  Closes #63

1.0
===

* Backport fix for test isolation from Python 3.8/3.7.  Closes #61

0.8
===

* Strip ``importlib_resources.__version__``.  Closes #56
* Fix a metadata problem with older setuptools.  Closes #57
* Add an ``__all__`` to ``importlib_resources``.  Closes #59

0.7
===

* Fix ``setup.cfg`` metadata bug.  Closes #55

0.6
===

* Move everything from ``pyproject.toml`` to ``setup.cfg``, with the added
  benefit of fixing the PyPI metadata.  Closes #54
* Turn off mypy's ``strict_optional`` setting for now.

0.5
===

* Resynchronize with Python 3.7; changes the return type of ``contents()`` to
  be an ``Iterable``.  Closes #52

0.4
===

* Correctly find resources in subpackages inside a zip file.  Closes #51

0.3
===

* The API, implementation, and documentation is synchronized with the Python
  3.7 standard library.  Closes #47
* When run under Python 3.7 this API shadows the stdlib versions.  Closes #50

0.2
===

* **Backward incompatible change**.  Split the ``open()`` and ``read()`` calls
  into separate binary and text versions, i.e. ``open_binary()``,
  ``open_text()``, ``read_binary()``, and ``read_text()``.  Closes #41
* Fix a bug where unrelated resources could be returned from ``contents()``.
  Closes #44
* Correctly prevent namespace packages from containing resources.  Closes #20

0.1
===

* Initial release.


..
   Local Variables:
   mode: change-log-mode
   indent-tabs-mode: nil
   sentence-end-double-space: t
   fill-column: 78
   coding: utf-8
   End:<|MERGE_RESOLUTION|>--- conflicted
+++ resolved
@@ -1,18 +1,16 @@
-<<<<<<< HEAD
 v5.9.0
 ======
 
 * #228: ``as_file`` now also supports a ``Traversable``
   representing a directory and (when needed) renders the
   full tree to a temporary directory.
-=======
+
 v5.8.1
 ======
 
 * #253: In ``MultiplexedPath``, restore expectation that
   a compound path with a non-existent directory does not
   raise an exception.
->>>>>>> b8da8446
 
 v5.8.0
 ======
